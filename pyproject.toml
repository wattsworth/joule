[build-system]
requires = ["setuptools>=61.0","setuptools_scm"]
build-backend = "setuptools.build_meta"

[project]
name = "joule"
license = "LicenseRef-Custom-License"
license-files = ["LICENSE"]
dynamic = ["version"]
authors = [
  { name="John Donnal", email="donnal@usna.edu" },
]
description = "Decentralized data processing for IoT platforms"
readme = "README.rst"
requires-python = ">=3.9"
classifiers = [
    "Programming Language :: Python :: 3",
<<<<<<< HEAD
    "License :: Public Domain",
    "Operating System :: POSIX :: Linux"
=======
    "Operating System :: POSIX :: Linux",
    "Operating System :: Microsoft :: Windows",
    "Operating System :: MacOS :: MacOS X"
>>>>>>> c4b2b61f
]
dependencies = [
    'click',
    'treelib',
    'numpy',
    'scipy',
    'psutil',
    'aiohttp>=3,<4',
    'markdown',
    'BeautifulSoup4',
    'dateparser',
    'tabulate',
    'sqlalchemy',
    'sqlalchemy-utils',
    'aiohttp-jinja2',
    'jinja2',
    'asyncpg',
    'psycopg2-binary',
    'aiodns',
    'pyopenssl',
    'dsnparse',
    'h5py',
    'requests',
    'packaging'
]

[project.urls]
"Homepage" = "https://wattsworth.net/joule/"
"Bug Tracker" = "https://github.com/wattsworth/joule/issues"

[project.optional-dependencies]
tests = [
    'testing.postgresql',
    'requests',
    'icecream'
]
[project.scripts]
joule = 'joule.cli:main'
jouled = 'joule.daemon:main'
joule-random-reader = 'joule.client.builtins.random_reader:main'
joule-file-reader = 'joule.client.builtins.file_reader:main'
joule-mean-filter = 'joule.client.builtins.mean_filter:main'
joule-median-filter = 'joule.client.builtins.median_filter:main'
joule-visualizer-filter = 'joule.client.builtins.visualizer:main'
joule-merge-filter = 'joule.client.builtins.merge_filter:main'

[tool.setuptools]
include-package-data = true

[tool.setuptools_scm]
write_to = "src/joule/version.py"<|MERGE_RESOLUTION|>--- conflicted
+++ resolved
@@ -15,14 +15,9 @@
 requires-python = ">=3.9"
 classifiers = [
     "Programming Language :: Python :: 3",
-<<<<<<< HEAD
-    "License :: Public Domain",
-    "Operating System :: POSIX :: Linux"
-=======
     "Operating System :: POSIX :: Linux",
     "Operating System :: Microsoft :: Windows",
     "Operating System :: MacOS :: MacOS X"
->>>>>>> c4b2b61f
 ]
 dependencies = [
     'click',
