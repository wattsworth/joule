from aiohttp import web
from joule.models import DataStore
<<<<<<< HEAD
from joule.version import version as joule_version

=======
import joule
from importlib.metadata import version
>>>>>>> ba3b7aa3
from joule import app_keys

async def index(request: web.Request):
    return web.Response(text="Joule server")


async def db_connection(request: web.Request):
    return web.json_response(data=
                             request.app[app_keys.module_connection_info].to_json())


async def dbinfo(request: web.Request):
    data_store: DataStore = request.app[app_keys.data_store]
    data = await data_store.dbinfo()
    return web.json_response(data=data.to_json())


async def version_json(request: web.Request):
<<<<<<< HEAD
    return web.json_response(data={'version': joule_version,
=======
    return web.json_response(data={'version': version('joule'),
>>>>>>> ba3b7aa3
                                   'name': request.app[app_keys.name],
                                   'uuid': str(request.app[app_keys.uuid])})


async def version(request: web.Request):
<<<<<<< HEAD
    return web.Response(text=joule_version)
=======
    return web.Response(text=version('joule'))
>>>>>>> ba3b7aa3
<|MERGE_RESOLUTION|>--- conflicted
+++ resolved
@@ -1,12 +1,7 @@
 from aiohttp import web
 from joule.models import DataStore
-<<<<<<< HEAD
 from joule.version import version as joule_version
 
-=======
-import joule
-from importlib.metadata import version
->>>>>>> ba3b7aa3
 from joule import app_keys
 
 async def index(request: web.Request):
@@ -25,18 +20,10 @@
 
 
 async def version_json(request: web.Request):
-<<<<<<< HEAD
     return web.json_response(data={'version': joule_version,
-=======
-    return web.json_response(data={'version': version('joule'),
->>>>>>> ba3b7aa3
                                    'name': request.app[app_keys.name],
                                    'uuid': str(request.app[app_keys.uuid])})
 
 
 async def version(request: web.Request):
-<<<<<<< HEAD
-    return web.Response(text=joule_version)
-=======
-    return web.Response(text=version('joule'))
->>>>>>> ba3b7aa3
+    return web.Response(text=joule_version)