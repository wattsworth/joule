--- conflicted
+++ resolved
@@ -54,25 +54,8 @@
     click.echo("3. copying configuration to /etc/joule ", nl=False)
     _make_joule_directory("/etc/joule")
     # check if main.conf exists
+
     if not os.path.isfile(constants.ConfigFiles.main_config):
-<<<<<<< HEAD
-        template_path = pkg_resources.resource_filename(
-            "joule", "resources/templates")
-        # From https://stackoverflow.com/questions/11857530
-        env = Environment(loader=FileSystemLoader(template_path), autoescape=True)
-        env.trim_blocks = True
-        env.lstrip_blocks = True
-        env.keep_trailing_newline = True
-        template = env.get_template('main.conf.jinja2')
-        file_contents = template.render(name=name,
-                                        bind=bind,
-                                        port=port,
-                                        dsn=dsn,
-                                        importer_key = secrets.token_hex(16),
-                                        generate_user_file=generate_user_file)
-        with open(constants.ConfigFiles.main_config, 'w') as conf:
-            conf.write(file_contents)
-=======
         source = importlib.resources.files("joule").joinpath("resources/templates")
         with importlib.resources.as_file(source) as template_path:
             # From https://stackoverflow.com/questions/11857530
@@ -85,64 +68,37 @@
                                             bind=bind,
                                             port=port,
                                             dsn=dsn,
+                                            importer_key = secrets.token_hex(16),
                                             generate_user_file=generate_user_file)
             with open(constants.ConfigFiles.main_config, 'w') as conf:
                 conf.write(file_contents)
->>>>>>> ba3b7aa3
     
     # set ownership to root and joule group
     shutil.chown(constants.ConfigFiles.main_config, user="root", group="joule")
     # only root can write, and only joule members can read
     os.chmod(constants.ConfigFiles.main_config, 0o640)
 
-<<<<<<< HEAD
-    # create the configuration subfolders and populate with example configs
-    items = [('module_configs', 'module.example'),
-             ('data_stream_configs', 'data_stream.example'),
-             ('event_stream_configs', 'event_stream.example'),
-             ('importer_configs', 'importer.example'),
-             ('exporter_configs', 'exporter.example')]
-    for path, example in items:
-        _make_joule_directory(f"/etc/joule/{path}")
-        example_file = pkg_resources.resource_filename(
-            "joule", f"resources/templates/{example}")
-        shutil.copy(example_file, f"/etc/joule/{path}")
-        # set ownership to joule user
-        shutil.chown(f"/etc/joule/{path}/{example}", user="joule", group="joule")
-
-    # create the data directories for importer and exporter
-    _make_joule_directory("/var/run/joule/importer_data")
-    _make_joule_directory("/var/run/joule/exporter_data")
-    _make_joule_directory("/var/run/joule/importer_inbox")
-    shutil.chown("/var/run/joule/importer_data", user="joule", group="joule")
-    shutil.chown("/var/run/joule/exporter_data", user="joule", group="joule")
-    
-    # setup user file if configured
-    if generate_user_file and not os.path.isfile("/etc/joule/users.conf"):
-        user_file = pkg_resources.resource_filename(
-            "joule", "resources/templates/users.conf")
-        shutil.copy(user_file, "/etc/joule/users.conf")
-        # set ownership to root and joule group
-        shutil.chown(constants.ConfigFiles.main_config, user="root", group="joule")
-        # only root can write, and only joule members can read
-        os.chmod(constants.ConfigFiles.main_config, 0o640)
-=======
     source = importlib.resources.files("joule").joinpath("resources/templates")
     with importlib.resources.as_file(source) as template_path:
-        # setup stream config directory
-        _make_joule_directory("/etc/joule/stream_configs")
-        shutil.copy(template_path / "stream.example", "/etc/joule/stream_configs")
-        # set ownership to joule user
-        shutil.chown("/etc/joule/stream_configs/stream.example",
-                    user="joule", group="joule")
+        # create the configuration subfolders and populate with example configs
+        items = [('module_configs', 'module.example'),
+                ('data_stream_configs', 'data_stream.example'),
+                ('event_stream_configs', 'event_stream.example'),
+                ('importer_configs', 'importer.example'),
+                ('exporter_configs', 'exporter.example')]
+        for path, example in items:
+            _make_joule_directory(f"/etc/joule/{path}")
+            shutil.copy(template_path / example, f"/etc/joule/{path}")
+            # set ownership to joule user
+            shutil.chown(f"/etc/joule/{path}/{example}", user="joule", group="joule")
 
-        # setup module config directory
-        _make_joule_directory("/etc/joule/module_configs")
-        shutil.copy(template_path / "module.example", "/etc/joule/module_configs")
-        # set ownership to joule user
-        shutil.chown("/etc/joule/module_configs/module.example",
-                    user="joule", group="joule")
-
+        # create the data directories for importer and exporter
+        _make_joule_directory("/var/run/joule/importer_data")
+        _make_joule_directory("/var/run/joule/exporter_data")
+        _make_joule_directory("/var/run/joule/importer_inbox")
+        shutil.chown("/var/run/joule/importer_data", user="joule", group="joule")
+        shutil.chown("/var/run/joule/exporter_data", user="joule", group="joule")
+        
         # setup user file if configured
         if generate_user_file and not os.path.isfile("/etc/joule/users.conf"):
             shutil.copy(template_path / "users.conf", "/etc/joule/users.conf")
@@ -150,7 +106,6 @@
             shutil.chown(constants.ConfigFiles.main_config, user="root", group="joule")
             # only root can write, and only joule members can read
             os.chmod(constants.ConfigFiles.main_config, 0o640)
->>>>>>> ba3b7aa3
 
     click.echo("[" + click.style("OK", fg="green") + "]")
 
