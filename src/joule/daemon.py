--- conflicted
+++ resolved
@@ -185,13 +185,9 @@
                 os.environ["JOULE_CA_FILE"] = self.config.security.cafile
                 self.cafile = self.config.security.cafile
         # configure workers
-<<<<<<< HEAD
-        workers = [Worker(m, socket_dir=self.config.socket_directory) for m in modules]
-=======
         workers = [Worker(m, 
                           socket_dir=self.config.socket_directory,
                           echo_module_logs=self.config.echo_module_logs) for m in modules]
->>>>>>> c4b2b61f
 
         def get_node(name: str):
             follower = self.db.query(Follower) \
