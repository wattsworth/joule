--- conflicted
+++ resolved
@@ -173,167 +173,12 @@
 
         parser.formatter_class = argparse.RawDescriptionHelpFormatter
         self.custom_args(parser)
-<<<<<<< HEAD
-        
-    def start(self, parsed_args=None):
-        if(parsed_args is None):
-            parsed_args = self._parse_args()
-                
-        loop = asyncio.get_event_loop()
-        self.stop_requested = False
-        try:
-            task = self.run_as_task(parsed_args, loop)
-
-            def stop_task():
-                loop = asyncio.get_event_loop()
-                # give task no more than 2 seconds to exit
-                loop.call_later(2, task.cancel)
-                # run custom exit routine
-                self.stop()
-                
-            loop.add_signal_handler(signal.SIGINT, stop_task)
-            loop.add_signal_handler(signal.SIGTERM, stop_task)
-            loop.run_until_complete(task)
-        except asyncio.CancelledError:
-            pass
-        except ModuleError as e:
-            print("ERROR:", str(e))
-        loop.close()
-        
-    async def build_pipes(self, parsed_args):
-=======
 
     async def _build_pipes(self, parsed_args, loop: Loop) -> Tuple[Pipes, Pipes]:
         from joule.utilities.pipe_builders import build_fd_pipes, build_network_pipes
 
->>>>>>> 24ef5781
         pipe_args = parsed_args.pipes
 
-<<<<<<< HEAD
-        # run the module within joule
-        if(pipe_args != 'unset'):
-            return self.build_fd_pipes(pipe_args)
-        
-        # run the module in isolation mode
-        if(module_config_file == 'unset' or
-           stream_config_dir == 'unset'):
-            msg = "Specify module_config AND stream_configs\n" +\
-                  "\tor run in joule environment"
-            raise ModuleError(msg)
-        
-        # if time bounds are set make sure they are valid
-        start_time = parsed_args.start_time
-        end_time = parsed_args.end_time
-        if((start_time is not None and end_time is None) or
-           (end_time is not None and start_time is None)):
-            raise ModuleError("Specify start_time AND end_time or neither")
-
-        # request pipe sockets from joule server
-        try:
-            return await self.build_socket_pipes(module_config_file,
-                                                 stream_config_dir,
-                                                 start_time,
-                                                 end_time)
-        except ConnectionRefusedError as e:
-            raise ModuleError("%s: (is jouled running?)" % str(e))
-
-    async def build_socket_pipes(self, module_config_file, stream_config_dir,
-                                 start_time=None, end_time=None):
-        module_config = configparser.ConfigParser()
-        with open(module_config_file, 'r') as f:
-            module_config.read_file(f)
-        parser = module.Parser()
-        my_module = parser.run(module_config)
-        
-        # historic isolation mode warning
-        if(start_time is not None and end_time is not None):
-            # convert start_time and end_time into us timestamps
-            start_ts = int(dateparser.parse(start_time).timestamp()*1e6)
-            end_ts = int(dateparser.parse(end_time).timestamp()*1e6)
-            time_range = [start_ts, end_ts]
-            if(start_ts >= end_ts):
-                raise ModuleError("start_time [%s] is after end_time [%s]" %
-                                  (dateparser.parse(start_time),
-                                   dateparser.parse(end_time)))
-
-            print("Running in historic isolation mode")
-            print("This will ERASE data from [%s to %s] in the output streams:" %
-                  (dateparser.parse(start_time),
-                   dateparser.parse(end_time)))
-            for (name, path) in my_module.output_paths.items():
-                print("\t%s" % path)
-            
-            self._check_for_OK()
-            sys.stdout.write("\nRequesting historic stream connection from jouled... ")
-        else:
-            time_range = None
-            sys.stdout.write("Requesting live stream connections from jouled... ")
-            
-        # build the input pipes (must already exist)
-        pipes_in = {}
-        for name in my_module.input_paths.keys():
-            path = my_module.input_paths[name]
-            npipe = await request_reader(path,
-                                         time_range=time_range)
-            pipes_in[name] = npipe
-        # build the output pipes (must have matching stream.conf)
-        pipes_out = {}
-        streams = self.parse_streams(stream_config_dir)
-        for name in my_module.output_paths.keys():
-            path = my_module.output_paths[name]
-            try:
-                npipe = await request_writer(streams[path],
-                                             time_range=time_range)
-            except KeyError:
-                raise ModuleError(
-                    "Missing configuration for output [%s]" % path)
-            pipes_out[name] = npipe
-        print("[OK]")
-        return (pipes_in, pipes_out)
-
-    def parse_streams(self, stream_config_dir):
-        streams = {}
-        for item in os.listdir(stream_config_dir):
-            if(not item.endswith(".conf")):
-                continue
-            file_path = os.path.join(stream_config_dir, item)
-            config = configparser.ConfigParser()
-            config.read(file_path)
-            parser = stream.Parser()
-            try:
-                my_stream = parser.run(config)
-            except Exception as e:
-                raise ModuleError("Error parsing [%s]: %s" % (item, e))
-            streams[my_stream.path] = my_stream
-        return streams
-
-    def build_fd_pipes(self, pipe_args):
-        pipe_json = json.loads(pipe_args)
-        dest_args = pipe_json['outputs']
-        src_args = pipe_json['inputs']
-        pipes_out = {}
-        pipes_in = {}
-        for name, arg in dest_args.items():
-            wf = fd_factory.writer_factory(arg['fd'])
-            pipes_out[name] = StreamNumpyPipeWriter(arg['layout'],
-                                                    writer_factory=wf)
-
-        for name, arg in src_args.items():
-            rf = fd_factory.reader_factory(arg['fd'])
-            pipes_in[name] = StreamNumpyPipeReader(arg['layout'],
-                                                   reader_factory=rf)
-        return (pipes_in, pipes_out)
-
-    def _check_for_OK(self):
-        # raise error is user does not enter OK
-        if (input("Type OK to continue: ") != "OK"):
-            raise ModuleError("must type OK to continue execution")
-
-    def _parse_args(self):
-        """ Complicated because we want to look for module_config
-            and add these args but this should be transparent
-            (eg, the -h flag should show the real help)
-=======
         # figure out whether we should run with fd's or network sockets
         if pipe_args == 'unset':
             start, end = helpers.validate_time_bounds(parsed_args.start_time,
@@ -359,7 +204,6 @@
         return pipes_in, pipes_out
 
     def routes(self):
->>>>>>> 24ef5781
         """
         Override to register HTTP handlers for the module. Return
         an array of handlers. This creates a visualization interface.
