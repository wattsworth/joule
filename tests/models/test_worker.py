import asyncio
import tempfile
import unittest
import datetime
from unittest import mock
import logging
import signal
import stat
import numpy as np
import shlex
import json
from typing import List
import inspect
import os
import argparse
from unittest.mock import Mock
from contextlib import contextmanager
import warnings
from aiohttp import web

from joule.models import Module, DataStream, Worker, Element
from joule.models.supervisor import Supervisor
from joule.models.worker import DataConnection
from joule.models import pipes
from tests import helpers
from joule.constants import EndPoints


LOG_SIZE = 10  # override module default

MODULE_LOG_AND_EXIT = os.path.join(os.path.dirname(__file__),
                                   'worker_scripts', 'log_and_exit.py')
MODULE_IGNORE_SIGTERM = os.path.join(os.path.dirname(__file__),
                                     'worker_scripts', 'ignore_sigterm.py')
MODULE_STOP_ON_SIGTERM = os.path.join(os.path.dirname(__file__),
                                      'worker_scripts', 'stop_on_sigterm.py')
MODULE_ECHO_ARGS = os.path.join(os.path.dirname(__file__),
                                'worker_scripts', 'echo_args.py')
MODULE_SIMPLE_FILTER = os.path.join(os.path.dirname(__file__),
                                    'worker_scripts', 'simple_filter.py')
MODULE_INFINITE_PRINT_LOOP = os.path.join(os.path.dirname(__file__),
                                          'worker_scripts', 'infinite_print_loop.py')
warnings.simplefilter('always')


class TestWorker(unittest.TestCase):

    def setUp(self):
        self.loop = asyncio.new_event_loop()
        self.loop.set_debug(True)
        logging.getLogger('asyncio').setLevel(logging.DEBUG)
        asyncio.set_event_loop(self.loop)
        # generic float32_4 streams
        streams = [DataStream(name="str%d" % n, datatype=DataStream.DATATYPE.FLOAT32,
                              updated_at=datetime.datetime.now(),
                              id=n, elements=[Element(name="e%d" % j, index=j,
                                                      display_type=Element.DISPLAYTYPE.CONTINUOUS) for j in range(3)])
                   for n in
                   range(5)]  # 5th stream is not produced
        self.streams = streams
        # [producer0] --<str0>--,-------------,-<str0,str2>--[consumer0]
        #                       +---[module]--+
        # [producer1] --<str1>--`             `--<str2,str3>--[consumer1]

        self.module = Module(name="module", exec_cmd="/bin/true",
                             description="test module",
                             is_app=False, uuid=123)
        self.module.inputs = {"input1": streams[0], "input2": streams[1]}
        self.module.outputs = {"output1": streams[2], "output2": streams[3]}
        self.module.log_size = LOG_SIZE
<<<<<<< HEAD
        self.worker = Worker(self.module,socket_dir="/tmp")
=======
        self.worker = Worker(self.module, socket_dir="/tmp", echo_module_logs=False)
>>>>>>> c4b2b61f
        m_producers = [Module(name="producer1", exec_cmd="/bin/runit.sh"),
                       Module(name="producer2", exec_cmd="/bin/runit.sh")]
        m_producers[0].outputs = {"output": streams[0]}
        m_producers[1].outputs = {"output": streams[1]}
<<<<<<< HEAD
        self.producers: List[Worker] = [Worker(m, socket_dir="/tmp") for m in m_producers]
=======
        self.producers: List[Worker] = [Worker(m, socket_dir="/tmp", echo_module_logs=False) for m in m_producers]
>>>>>>> c4b2b61f
        m_consumers = [Module(name="consumer1", exec_cmd="/bin/runit.sh"),
                       Module(name="consumer2", exec_cmd="/bin/runit.sh")]
        m_consumers[0].inputs = {"input1": streams[0], "input2": streams[2]}
        m_consumers[1].inputs = {"input1": streams[2], "input2": streams[3]}
<<<<<<< HEAD
        self.consumers: List[Worker] = [Worker(m, socket_dir="/tmp") for m in m_consumers]
=======
        self.consumers: List[Worker] = [Worker(m, socket_dir="/tmp", echo_module_logs=False) for m in m_consumers]
>>>>>>> c4b2b61f
        self.supervisor = Supervisor(self.producers + self.consumers, [], None)

    def tearDown(self):
        closed = self.loop.is_closed()
        if not closed:
            self.loop.call_soon(self.loop.stop)
            self.loop.run_forever()
            self.loop.close()
        asyncio.set_event_loop(None)

    def test_builds_worker_from_module(self):
        # subscriber arrays are empty
        self.assertEqual(self.worker.subscribers, {self.streams[2]: [], self.streams[3]: []})
        # data connections are empty
        self.assertEqual(self.worker.input_connections, [])
        # output connections are empty
        self.assertEqual(self.worker.output_connections, [])

    @mock.patch('joule.models.worker.get_stream_path')
    def test_provides_module_attributes(self, mock_path: mock.Mock):
        mock_path.return_value = "/mock/path"
        self.assertEqual(self.worker.uuid, self.module.uuid)
        self.assertEqual(self.worker.name, self.module.name)
        self.assertEqual(self.worker.description, self.module.description)
        self.assertEqual(self.worker.is_app, self.module.is_app)
        connection = DataConnection("stub", 0, self.streams[0], pipes.Pipe())
        self.assertEqual(connection.location, "/mock/path")

    def test_produces_returns_true_if_worker_makes_output(self):

        # an output
        self.assertTrue(self.worker.produces(self.streams[2]))
        # an input
        self.assertFalse(self.worker.produces(self.streams[0]))
        # an unrelated stream
        s = helpers.create_stream("unrelated", "int16_10")
        self.assertFalse(self.worker.produces(s))

    def test_spawns_child_process(self):

        asyncio.run(self.worker.run(self.supervisor.subscribe, restart=False))
        self.assertEqual(self.worker.process.returncode, 0)

    def test_restarts_child(self):
        self.worker.RESTART_INTERVAL = 0.2

        # subscribe to the module outputs
        output1 = pipes.LocalPipe(layout=self.streams[2].layout)
        self.worker.subscribe(self.streams[2], output1)

        async def runner():
            task = asyncio.create_task(self.worker.run(self.supervisor.subscribe, restart=True))
            await asyncio.sleep(0.5)
            await self.worker.stop()
            await task

        with self.assertLogs(level="WARNING"):
            with self.check_fd_leakage():
                asyncio.run(runner())

        self.assertEqual(self.worker.process.returncode, 0)
        self.assertEqual(len(output1.read_nowait()), 0)
        self.assertTrue(output1.end_of_interval)

    def test_collects_statistics(self):
        # child should listen for stop_requested flag

        self.module.exec_cmd = "python3 " + MODULE_STOP_ON_SIGTERM

        async def get_statistics():
            await asyncio.sleep(0.1)
            statistics = await self.worker.statistics()
            self.assertIsNotNone(statistics.pid)
            self.assertGreater(statistics.memory_percent, 0)
            # kill the process and try to get statistics again
            os.kill(statistics.pid, signal.SIGKILL)
            await asyncio.sleep(0.1)
            null_statistics = await self.worker.statistics()
            self.assertIsNone(null_statistics.pid)
            self.assertIsNone(null_statistics.memory_percent)

        # no statistics available before worker starts
        stats = asyncio.run(self.worker.statistics())
        self.assertIsNone(stats.pid)

        async def runner():
            await asyncio.gather(
                get_statistics(),
                self.worker.run(self.supervisor.subscribe, restart=False))

        with self.check_fd_leakage():
            asyncio.run(runner())

    def test_restarts_and_stops_child_by_request(self):
        # child should listen for stop_requested flag
        # loop = asyncio.get_event_loop()
        self.worker.RESTART_INTERVAL = 0.01
        self.module.exec_cmd = "python3 " + MODULE_STOP_ON_SIGTERM

        async def runner():
            # calling stop before run doesn't matter
            await self.worker.stop()
            task = asyncio.create_task(self.worker.run(self.supervisor.subscribe, restart=True))
            await asyncio.sleep(0.2)
            await self.worker.restart()
            await asyncio.sleep(0.2)
            await self.worker.stop()
            await task

        with self.assertLogs(level="WARNING") as logs:
            with self.check_fd_leakage():
                asyncio.run(runner())
                # asyncio.run(asyncio.gather(
                #    loop.create_task(self._stop_worker(loop)),
                #    loop.create_task(self._restart_worker(loop)),
                #    loop.create_task()
                # ))
        # check to make sure it was killed by SIGTERM
        self.assertEqual(self.worker.process.returncode, -1 * signal.SIGTERM)
        # the restart should be logged
        self.assertIn("restarting", ''.join(logs.output).lower())
        # make the the module started multiple times
        num_starts = 0
        for entry in self.worker.logs:
            if 'starting' in entry:
                num_starts += 1
        self.assertEqual(num_starts, 2)
        # can call stop multiple times
        asyncio.run(self.worker.stop())

    def test_terminates_child(self):
        # send SIGKILL to terminate bad children
        self.module.exec_cmd = "python3 " + MODULE_IGNORE_SIGTERM
        # speed up the test
        self.worker.SIGTERM_TIMEOUT = 0.5

        async def runner():
            task = asyncio.create_task(self.worker.run(self.supervisor.subscribe, restart=False))
            await asyncio.sleep(0.5)
            await self.worker.stop()
            await asyncio.sleep(2)

        with self.assertLogs(level="WARNING"):
            with self.check_fd_leakage():
                asyncio.run(runner())
        # check to make sure it was killed by SIGKILL
        self.assertEqual(self.worker.process.returncode, -1 * signal.SIGKILL)

    def test_builds_child_arguments(self):

        self.module.exec_cmd = "python3 " + MODULE_ECHO_ARGS
        self.module.arguments = {'arg1': "value1",
                                 'arg2': "value2"}
        self.module.is_app = True
        self.worker.log = Mock()
        asyncio.run(self.worker.run(self.supervisor.subscribe, restart=False))
        self.assertEqual(self.worker.process.returncode, 0)
        # expect to get a pipes argument that is a json string
        parser = argparse.ArgumentParser()
        parser.add_argument("--pipes")
        parser.add_argument("--socket")
        parser.add_argument("--api-socket")
        parser.add_argument("--node")
        parser.add_argument("--arg1")
        parser.add_argument("--arg2")
        # get the second log entry which is the echo'd arguments
        argv = shlex.split(self.worker.log.mock_calls[1][1][0])
        args = parser.parse_args(argv)
        my_pipes = json.loads(args.pipes)
        socket_name = args.socket
        # verify inputs and outputs are in the config
        value = self.streams[0].id
        self.assertEqual(my_pipes['inputs']['input1']['id'], value)
        value = self.streams[1].id
        self.assertEqual(my_pipes['inputs']['input2']['id'], value)
        value = self.streams[2].id
        self.assertEqual(my_pipes['outputs']['output1']['id'], value)
        value = self.streams[3].id
        self.assertEqual(my_pipes['outputs']['output2']['id'], value)
        self.assertEqual(socket_name, self.worker.app_socket)
        self.assertEqual(args.arg1, "value1")
        self.assertEqual(args.arg2, "value2")

    def test_logs_child_output(self):

        self.module.description = "test"
        self.module.exec_cmd = "python3 " + MODULE_LOG_AND_EXIT
        asyncio.run(self.worker.run(self.supervisor.subscribe, restart=False))
        self.assertEqual(self.worker.process.returncode, 0)
        # log should have a starting entry
        self.assertRegex(self.worker.logs[0], 'starting')
        # ...content produced by the module (just echo'd params)
        self.assertRegex(self.worker.logs[1], 'hello world')
        # ...and a terminating entry
        self.assertRegex(self.worker.logs[2], 'terminated')

    def test_inputs_must_be_available(self):
        self.module.inputs["missing_input"] = self.streams[4]

        with self.assertLogs(level="ERROR"):
            asyncio.run(self.worker.run(self.supervisor.subscribe, restart=False))
        for entry in self.worker.logs:
            if "inputs are not available" in entry:
                break
        else:
            self.fail("missing log entry")

    def test_handles_invalid_exec_cmds(self):
        self.module.exec_cmd = "bad-cmd"

        with self.assertLogs(level="ERROR"):
            with self.check_fd_leakage():
                asyncio.run(self.worker.run(self.supervisor.subscribe, restart=False))
        for entry in self.worker.logs:
            if "cannot start module" in entry:
                break
        else:
            self.fail("missing log entry")

    def test_rolls_logs(self):
        self.module.exec_cmd = "/usr/bin/env python3 " + MODULE_INFINITE_PRINT_LOOP

        async def runner():
            task = asyncio.create_task(self.worker.run(self.supervisor.subscribe, restart=False))
            await asyncio.sleep(0.5)
            await self.worker.stop()

        with self.check_fd_leakage():
            asyncio.run(runner())
        logs = self.worker.logs
        self.assertEqual(len(logs), LOG_SIZE)
        # make sure the entries have rolled
        self.assertNotIn('starting', logs[0])
        # make sure the last entry is the most recent
        self.assertIn('terminated', logs[-1])

    """
            Filter accepts two inputs and produces two outputs
            Streams 0,1 are inputs produced by mock_producers
            Streams 2,3 are produced by the filter
            Output1 is sent to
            """

    def test_aa_passes_data_across_pipes(self):

        # create worker connections
        # child runs until stopped
        self.module.exec_cmd = "/usr/bin/env python3 " + MODULE_SIMPLE_FILTER

        interval1_data = helpers.create_data('float32_3', start=1000, step=100, length=100)
        interval2_data = helpers.create_data('float32_3', start=1001 + 100 * 100, step=100, length=100)

        # create a stub server to respond to API calls as the module starts up
        app = web.Application()

        node_stream_info_api_call_count = 0

        async def stub_stream_info(request):
            nonlocal node_stream_info_api_call_count
            node_stream_info_api_call_count += 1
            stream_id = int(request.query['id'])
            return web.json_response(self.streams[stream_id].to_json())

        app.add_routes([web.get(EndPoints.stream, stub_stream_info)])
        web_runner = web.AppRunner(app)
        tmp_dir = tempfile.TemporaryDirectory()
        sock_file = os.path.join(tmp_dir.name, 'testing')
        self.worker.api_socket = sock_file

        async def mock_producers():
            # await asyncio.sleep(0.5)
            # wait for filter to subscribe to input stream0
            while True:
                if len(self.producers[0].subscribers[self.streams[0]]) > 0:
                    break
                await asyncio.sleep(0.01)
            stream = self.producers[0].subscribers[self.streams[0]][0]
            await stream.write(interval1_data)
            await stream.close_interval()
            await stream.write(interval2_data)
            await stream.close_interval()
            await stream.close()

            # wait for filter to subscribe to input 1
            while True:
                if len(self.producers[1].subscribers[self.streams[1]]) > 0:
                    break
                await asyncio.sleep(0.01)
            stream = self.producers[1].subscribers[self.streams[1]][0]
            await stream.write(interval1_data)
            await stream.close_interval()
            await stream.write(interval2_data)
            await stream.close_interval()
            await stream.close()

            await asyncio.sleep(2)

        # subscribe to the module outputs
        output1 = pipes.LocalPipe(layout=self.streams[2].layout, name="output1", debug=False)
        output2 = pipes.LocalPipe(layout=self.streams[3].layout, name="output2", debug=False)

        # create a slow subscriber that times out
        class SlowPipe(pipes.Pipe):
            async def write(self, data):
                await asyncio.sleep(10)

            async def close_interval(self):
                # API compatability
                pass

        slow_pipe = SlowPipe(stream=helpers.create_stream('slow stream', self.streams[2].layout), name='slow pipe')
        self.worker.subscribe(self.streams[2], slow_pipe)
        self.worker.SUBSCRIBER_TIMEOUT = 0.1

        # create a subscriber that errors out
        class ErrorPipe(pipes.Pipe):
            async def write(self, data):
                raise BrokenPipeError()

        error_pipe = ErrorPipe(stream=helpers.create_stream('error stream', self.streams[2].layout), name='error pipe')
        self.worker.subscribe(self.streams[3], error_pipe)
        self.worker.subscribe(self.streams[3], output2)

        self.worker.subscribe(self.streams[2], output1)

        async def runner():
            await web_runner.setup()
            sock_site = web.UnixSite(web_runner, sock_file)
            await sock_site.start()

            await asyncio.gather(mock_producers(),
                                 self.worker.run(self.supervisor.subscribe, restart=False))

            await web_runner.shutdown()
            await web_runner.cleanup()

        with self.assertLogs() as log:
            asyncio.run(runner())

        # make sure the module queried the API endpoint for each stream
        self.assertEqual(node_stream_info_api_call_count, 4)
        tmp_dir.cleanup()  # remove socket file and directory
        log_dump = '\n'.join(log.output)
        self.assertIn("subscriber disconnected", log_dump)
        self.assertIn("timed out", log_dump)
        # check stream2, should be stream0*2.0 [] stream0*2.0
        output_data = output1.read_nowait()
        output1.consume(len(output_data))
        np.testing.assert_array_almost_equal(interval1_data['data'] * 2.0,
                                             output_data['data'])
        self.assertTrue(output1.end_of_interval)
        output_data = output1.read_nowait()
        output1.consume(len(output_data))
        np.testing.assert_array_almost_equal(interval2_data['data'] * 2.0,
                                             output_data['data'])
        self.assertTrue(output1.end_of_interval)

        # check stream3, should be stream1*3.0 [] stream1*3.0
        output_data = output2.read_nowait()
        output2.consume(len(output_data))
        np.testing.assert_array_almost_equal(interval1_data['data'] * 3.0,
                                             output_data['data'])
        self.assertTrue(output2.end_of_interval)
        output_data = output2.read_nowait()
        output2.consume(len(output_data))
        np.testing.assert_array_almost_equal(interval2_data['data'] * 3.0,
                                             output_data['data'])
        self.assertTrue(output2.end_of_interval)

    @contextmanager
    def check_fd_leakage(self):
        existing_pipes = 0
        # find out how many pipes are currently open
        for str_fd in set(os.listdir('/proc/self/fd/')):
            fd = int(str_fd)
            try:
                fstat = os.fstat(fd)
                if stat.S_ISFIFO(fstat.st_mode):
                    existing_pipes += 1
            except OSError:
                pass

        yield
        # make sure the same number of pipes are open
        new_pipes = 0
        for str_fd in set(os.listdir('/proc/self/fd/')):
            fd = int(str_fd)
            try:
                fstat = os.fstat(fd)
                if stat.S_ISFIFO(fstat.st_mode):
                    new_pipes += 1
            except OSError:
                pass

        self.assertEqual(existing_pipes, new_pipes)


""" from git gist """
descriptors = set()


def print_open_fds(print_all=False):
    global descriptors
    (frame, filename, line_number, function_name, lines, index) = inspect.getouterframes(inspect.currentframe())[1]
    fds = set(os.listdir('/proc/self/fd/'))
    new_fds = fds - descriptors
    closed_fds = descriptors - fds
    descriptors = fds

    if print_all:
        print("{}:{} ALL file descriptors: {}".format(filename, line_number, fds))

    if new_fds:
        print("{}:{} new file descriptors: {}".format(filename, line_number, new_fds))
    if closed_fds:
        print("{}:{} closed file descriptors: {}".format(filename, line_number, closed_fds))<|MERGE_RESOLUTION|>--- conflicted
+++ resolved
@@ -68,29 +68,17 @@
         self.module.inputs = {"input1": streams[0], "input2": streams[1]}
         self.module.outputs = {"output1": streams[2], "output2": streams[3]}
         self.module.log_size = LOG_SIZE
-<<<<<<< HEAD
-        self.worker = Worker(self.module,socket_dir="/tmp")
-=======
         self.worker = Worker(self.module, socket_dir="/tmp", echo_module_logs=False)
->>>>>>> c4b2b61f
         m_producers = [Module(name="producer1", exec_cmd="/bin/runit.sh"),
                        Module(name="producer2", exec_cmd="/bin/runit.sh")]
         m_producers[0].outputs = {"output": streams[0]}
         m_producers[1].outputs = {"output": streams[1]}
-<<<<<<< HEAD
-        self.producers: List[Worker] = [Worker(m, socket_dir="/tmp") for m in m_producers]
-=======
         self.producers: List[Worker] = [Worker(m, socket_dir="/tmp", echo_module_logs=False) for m in m_producers]
->>>>>>> c4b2b61f
         m_consumers = [Module(name="consumer1", exec_cmd="/bin/runit.sh"),
                        Module(name="consumer2", exec_cmd="/bin/runit.sh")]
         m_consumers[0].inputs = {"input1": streams[0], "input2": streams[2]}
         m_consumers[1].inputs = {"input1": streams[2], "input2": streams[3]}
-<<<<<<< HEAD
-        self.consumers: List[Worker] = [Worker(m, socket_dir="/tmp") for m in m_consumers]
-=======
         self.consumers: List[Worker] = [Worker(m, socket_dir="/tmp", echo_module_logs=False) for m in m_consumers]
->>>>>>> c4b2b61f
         self.supervisor = Supervisor(self.producers + self.consumers, [], None)
 
     def tearDown(self):
